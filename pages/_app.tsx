// used for rendering equations (optional)
import 'katex/dist/katex.min.css'
// core styles shared by all of react-notion-x (required)
import 'react-notion-x/src/styles.css'
// global styles shared across the entire site
import '../styles/global.css'
// this might be better for dark mode
// import 'prismjs/themes/prism-okaidia.css'
// global style overrides for notion
import '../styles/notion.css'
// global style overrides for prism theme (optional)
import '../styles/prism-theme.css'
import '../styles/glass-theme.css'

import type { AppProps } from 'next/app'

import { useRouter } from 'next/router'
import * as Fathom from 'fathom-client'

import * as React from 'react'

import type * as types from '@/lib/types'
import Background from '@/components/Background'
import { Footer } from '@/components/Footer'
import { SideNav } from '@/components/SideNav'
import { TopNav } from '@/components/TopNav'
import { bootstrap } from '@/lib/bootstrap-client'
import {
  fathomConfig,
  fathomId,
<<<<<<< HEAD

=======
  posthogConfig,
  posthogId
>>>>>>> bbb77f34
} from '@/lib/config'
import { mapImageUrl } from '@/lib/map-image-url'

if (typeof window !== 'undefined') {
  bootstrap()
}

export default function App({ Component, pageProps }: AppProps<types.PageProps>) {
  const router = useRouter()
  const [isMobileMenuOpen, setIsMobileMenuOpen] = React.useState(false)
  const [isMobile, setIsMobile] = React.useState(false)
  const [mounted, setMounted] = React.useState(false)
  const scrollRef = React.useRef<HTMLDivElement>(null)
  const [scrollProgress, setScrollProgress] = React.useState(0)
  const [backgroundAsset, setBackgroundAsset] = React.useState<{ type: 'image' | 'video'; src: string } | null>(null)
  const [isHeroPaused, setIsHeroPaused] = React.useState(false)

  const handleScroll = React.useCallback((event: React.UIEvent<HTMLDivElement>) => {
    const { scrollTop, scrollHeight, clientHeight } = event.currentTarget
    if (scrollHeight - clientHeight === 0) {
      setScrollProgress(0)
      return
    }
    const progress = scrollTop / (scrollHeight - clientHeight)
    setScrollProgress(progress)
  }, [])

  // Detect mobile screen size
  React.useEffect(() => {
    const checkIsMobile = () => {
      const mobile = window.innerWidth < 1024 // 1024px breakpoint
      console.log('DEBUG: Screen width:', window.innerWidth, 'isMobile:', mobile)
      setIsMobile(mobile)
      // If switching to mobile, close the menu
      if (mobile) {
        setIsMobileMenuOpen(false)
        console.log('DEBUG: Switched to mobile, closing menu')
      }
    }

    setMounted(true)
    console.log('DEBUG: Component mounted')
    checkIsMobile()
    window.addEventListener('resize', checkIsMobile)

    return () => {
      window.removeEventListener('resize', checkIsMobile)
    }
  }, [])

  // Close mobile menu when route changes
  React.useEffect(() => {
    const handleRouteChange = () => {
      setIsMobileMenuOpen(false)
      console.log('DEBUG: Route changed, closing mobile menu')
    }

    router.events.on('routeChangeStart', handleRouteChange)
    return () => {
      router.events.off('routeChangeStart', handleRouteChange)
    }
  }, [router.events])

  // Debug mobile state changes
  React.useEffect(() => {
    console.log('DEBUG: Mobile state changed - isMobile:', isMobile, 'isMobileMenuOpen:', isMobileMenuOpen, 'mounted:', mounted)
  }, [isMobile, isMobileMenuOpen, mounted])

  React.useEffect(() => {
    function onRouteChangeComplete() {
      if (fathomId) {
        Fathom.trackPageview()
      }
    }

    if (fathomId) {
      Fathom.load(fathomId, fathomConfig)
    }

    router.events.on('routeChangeComplete', onRouteChangeComplete)

    return () => {
      router.events.off('routeChangeComplete', onRouteChangeComplete)
    }
  }, [router.events])

  // Extract siteMap and recordMap for the SideNav component
  const { siteMap, recordMap, pageId } = pageProps

  const block = pageId && recordMap ? recordMap.block[pageId]?.value : undefined

<<<<<<< HEAD
  // Get the page cover image from the Notion data
  const pageCover = block?.format?.page_cover
  const notionImageUrl = block ? mapImageUrl(pageCover, block) : undefined
=======
>>>>>>> bbb77f34

  // Get page info to determine layout style
  const pageInfo = siteMap && pageId ? siteMap.pageInfoMap[pageId] : null

<<<<<<< HEAD
  // Calculate TOC display in real-time for applying container padding
=======
>>>>>>> bbb77f34
  const isCategory = pageInfo?.type === 'Category'

  // Calculate TOC display in real-time for applying container padding
  const [screenWidth, setScreenWidth] = React.useState(0)

  React.useEffect(() => {
    const handleResize = () => {
      setScreenWidth(window.innerWidth)
    }
    // Set initial screen width
    handleResize()
    window.addEventListener('resize', handleResize)
    return () => window.removeEventListener('resize', handleResize)
  }, [])

  const showTOC = React.useMemo(() => {
    if (!pageInfo || !recordMap) return false

    const isBlogPost = pageInfo.type === 'Post'

    if (!isBlogPost) return false

    let headerCount = 0
    for (const blockWrapper of Object.values(recordMap.block)) {
<<<<<<< HEAD
      const blockData = blockWrapper?.value
=======
      const blockData = (blockWrapper as any)?.value
>>>>>>> bbb77f34
      if (blockData?.type === 'header' || blockData?.type === 'sub_header' || blockData?.type === 'sub_sub_header') {
        headerCount++
      }
    }

    const minTableOfContentsItems = 3
    // Also check screen width
    return headerCount >= minTableOfContentsItems && !isMobile && screenWidth >= 1300
  }, [pageInfo, recordMap, isMobile, screenWidth])


  
  // Adjust position of Notion Page
  const paddingRight = showTOC ? '34rem' : '0'


  const toggleMobileMenu = React.useCallback(() => {
    console.log('DEBUG: Toggle mobile menu called - current state:', isMobileMenuOpen, '-> new state:', !isMobileMenuOpen)
    setIsMobileMenuOpen(!isMobileMenuOpen)
  }, [isMobileMenuOpen])

  const closeMobileMenu = React.useCallback(() => {
    console.log('DEBUG: Close mobile menu called')
    setIsMobileMenuOpen(false)
  }, [])

  // Don't render until mounted to avoid hydration mismatch
  if (!mounted) {
    console.log('DEBUG: Not mounted yet, rendering basic layout')
    return (
      <div style={{ 
        display: 'flex', 
        height: '100vh',
        overflow: 'hidden'
      }}>
        {/* Render basic layout without side nav during SSR */}
        <main style={{ 
          flex: 1, 
          display: 'flex',
          flexDirection: 'column',
          height: '100vh',
          overflow: 'hidden'
        }}>
          <Component {...pageProps} isMobile={isMobile} setBackgroundAsset={setBackgroundAsset} isHeroPaused={isHeroPaused} setIsHeroPaused={setIsHeroPaused} />
        </main>
      </div>
    )
  }

  console.log('DEBUG: Rendering main layout - isMobile:', isMobile, 'isMobileMenuOpen:', isMobileMenuOpen)

  return (
    <div
      style={{
        display: 'flex',
        height: '100vh',
        overflow: 'hidden'
      }}
    >
      <Background
        imageUrl={
          router.pathname === '/' && backgroundAsset?.type === 'image'
            ? backgroundAsset.src
            : notionImageUrl
        }
        videoUrl={
          router.pathname === '/' && backgroundAsset?.type === 'video'
            ? backgroundAsset.src
            : undefined
        }
        scrollProgress={scrollProgress}
        isPaused={isHeroPaused}
      />

      {/* Mobile Menu Overlay */}
      {isMobile && isMobileMenuOpen && (
        <div
          style={{
            position: 'fixed',
            top: 0,
            left: 0,
            right: 0,
            bottom: 0,
            backgroundColor: 'rgba(0, 0, 0, 0.2)',
            backdropFilter: 'blur(4px)',
            WebkitBackdropFilter: 'blur(4px)', // Safari support
            zIndex: 999,
            transition: 'all 0.3s ease'
          }}
          onClick={closeMobileMenu}
        />
      )}

      {/* Render our SideNav component when siteMap is available */}
      {siteMap && (
        <SideNav
          siteMap={siteMap}
          isMobile={isMobile}
          isMobileMenuOpen={isMobileMenuOpen}
        />
      )}

      <main
        style={{
          flex: 1,
          display: 'flex',
          flexDirection: 'column',
          height: '100vh',
          overflow: 'hidden',
          position: 'relative' /* Set position context for TopNav */
        }}
      >
        {/* TopNav is now positioned absolutely within this main container */}
        {siteMap && pageProps.pageId && (
          <TopNav
            pageProps={pageProps}
            isMobile={isMobile}
            onToggleMobileMenu={toggleMobileMenu}
          />
        )}

        <div
          ref={scrollRef}
          onScroll={handleScroll}
          style={{
            flex: 1,
            overflow: 'auto',
            paddingTop: '88px', /* Add padding to prevent content overlap */
            paddingRight
          }}
        >
          <div
            className='glass-content-panel'
            style={{
              display: isCategory ? 'flex' : 'block',
              justifyContent:
                isCategory && (pageInfo as any)?.postsCount === 0
                  ? 'stretch'
                  : 'center'
            }}
          >
            <Component
              {...pageProps}
              isMobile={isMobile}
              showTOC={showTOC}
              setBackgroundAsset={setBackgroundAsset}
              isHeroPaused={isHeroPaused}
              setIsHeroPaused={setIsHeroPaused}
            />
          </div>
          <Footer />
        </div>
      </main>
    </div>
  )
}<|MERGE_RESOLUTION|>--- conflicted
+++ resolved
@@ -13,10 +13,9 @@
 import '../styles/glass-theme.css'
 
 import type { AppProps } from 'next/app'
-
+import * as Fathom from 'fathom-client'
 import { useRouter } from 'next/router'
-import * as Fathom from 'fathom-client'
-
+import { posthog } from 'posthog-js'
 import * as React from 'react'
 
 import type * as types from '@/lib/types'
@@ -28,12 +27,8 @@
 import {
   fathomConfig,
   fathomId,
-<<<<<<< HEAD
-
-=======
   posthogConfig,
   posthogId
->>>>>>> bbb77f34
 } from '@/lib/config'
 import { mapImageUrl } from '@/lib/map-image-url'
 
@@ -107,12 +102,20 @@
       if (fathomId) {
         Fathom.trackPageview()
       }
+
+      if (posthogId) {
+        posthog.capture('$pageview')
+      }
     }
 
     if (fathomId) {
       Fathom.load(fathomId, fathomConfig)
     }
 
+    if (posthogId) {
+      posthog.init(posthogId, posthogConfig)
+    }
+
     router.events.on('routeChangeComplete', onRouteChangeComplete)
 
     return () => {
@@ -123,22 +126,15 @@
   // Extract siteMap and recordMap for the SideNav component
   const { siteMap, recordMap, pageId } = pageProps
 
-  const block = pageId && recordMap ? recordMap.block[pageId]?.value : undefined
-
-<<<<<<< HEAD
   // Get the page cover image from the Notion data
-  const pageCover = block?.format?.page_cover
-  const notionImageUrl = block ? mapImageUrl(pageCover, block) : undefined
-=======
->>>>>>> bbb77f34
+  const pageBlockForCover = pageId ? recordMap?.block?.[pageId]?.value : undefined
+  const pageCover = pageBlockForCover?.format?.page_cover
+  const notionImageUrl = pageBlockForCover ? mapImageUrl(pageCover, pageBlockForCover) : undefined
+
 
   // Get page info to determine layout style
   const pageInfo = siteMap && pageId ? siteMap.pageInfoMap[pageId] : null
 
-<<<<<<< HEAD
-  // Calculate TOC display in real-time for applying container padding
-=======
->>>>>>> bbb77f34
   const isCategory = pageInfo?.type === 'Category'
 
   // Calculate TOC display in real-time for applying container padding
@@ -163,11 +159,7 @@
 
     let headerCount = 0
     for (const blockWrapper of Object.values(recordMap.block)) {
-<<<<<<< HEAD
-      const blockData = blockWrapper?.value
-=======
       const blockData = (blockWrapper as any)?.value
->>>>>>> bbb77f34
       if (blockData?.type === 'header' || blockData?.type === 'sub_header' || blockData?.type === 'sub_sub_header') {
         headerCount++
       }
