--- conflicted
+++ resolved
@@ -3,11 +3,6 @@
 import * as React from 'react'
 import site from 'site.config'
 
-<<<<<<< HEAD
-
-
-=======
->>>>>>> bbb77f34
 function CustomErrorPage({ statusCode }: { statusCode: number }) {
   return <ErrorPage site={site} statusCode={statusCode} />
 }
