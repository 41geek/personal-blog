import type { ExtendedRecordMap } from 'notion-types'
import React from 'react'
import { NotionRenderer } from 'react-notion-x'

<<<<<<< HEAD
export function NotionComments({ recordMap }: { recordMap: ExtendedRecordMap }) {
=======
interface NotionCommentsProps {
  recordMap: ExtendedRecordMap
}

export function NotionComments({ recordMap }: NotionCommentsProps) {
>>>>>>> bbb77f34
  if (!recordMap) {
    return null
  }

  return (
    <NotionRenderer
      recordMap={recordMap}
      fullPage={false}
      darkMode={false}
      previewImages={false}
      showCollectionViewDropdown={false}
    />
  )
}<|MERGE_RESOLUTION|>--- conflicted
+++ resolved
@@ -2,15 +2,11 @@
 import React from 'react'
 import { NotionRenderer } from 'react-notion-x'
 
-<<<<<<< HEAD
-export function NotionComments({ recordMap }: { recordMap: ExtendedRecordMap }) {
-=======
 interface NotionCommentsProps {
   recordMap: ExtendedRecordMap
 }
 
 export function NotionComments({ recordMap }: NotionCommentsProps) {
->>>>>>> bbb77f34
   if (!recordMap) {
     return null
   }
