--- conflicted
+++ resolved
@@ -4,12 +4,7 @@
 import { IoChevronForward } from '@react-icons/all-files/io5/IoChevronForward'
 import Link from 'next/link'
 import { useRouter } from 'next/router'
-<<<<<<< HEAD
-import React, { useCallback, useEffect, useState } from 'react'
-import { CSSTransition, TransitionGroup } from 'react-transition-group'
-=======
 import React, { useEffect, useState } from 'react'
->>>>>>> bbb77f34
 import styles from 'styles/components/CategoryTree.module.css'
 
 import type { PageInfo } from '@/lib/types'
@@ -87,18 +82,6 @@
   )
 }
 
-<<<<<<< HEAD
-function getInitialExpandedState(items: PageInfo[]): Record<string, boolean> {
-  const initialExpandedState: Record<string, boolean> = {}
-
-  const setInitialState = (currentItems: PageInfo[]) => {
-    for (const item of currentItems) {
-      const hasChildren = item.children && item.children.length > 0
-      // Expand if it's a category with children that are not posts
-      if (item.type === 'Category' && hasChildren && !item.children.some(child => child.type === 'Post')) {
-        initialExpandedState[item.pageId] = true
-        setInitialState(item.children)
-=======
 // This is the main component that will hold the state
 export function CategoryTree({ 
   items, 
@@ -119,79 +102,20 @@
             setInitialState(item.children) // Recurse
           }
         }
->>>>>>> bbb77f34
       }
+      setInitialState(items)
+      setExpandedItems(initialExpandedState)
+      setHasInitialized(true)
     }
-  }
+  }, [items, hasInitialized])
 
-  setInitialState(items)
-  return initialExpandedState
-}
 
-// A recursive renderer component
-function RecursiveCategoryTree({ items, level = 0, expandedItems, toggleItemExpanded }: Omit<CategoryTreeProps, 'block'>) {
-  const sortedItems = items?.sort((a, b) => {
-    if (a.type === 'Category' && b.type !== 'Category') return -1
-    if (a.type !== 'Category' && b.type === 'Category') return 1
-    return 0
-  })
 
-  return (
-    <div className={styles.recursiveContainer}>
-      {sortedItems
-        ?.filter((item) => item.public !== false) // Render only public items
-        .map((item) => {
-        const hasChildren = item.children && item.children.length > 0
-        const isExpanded = !!expandedItems[item.pageId]
-
-        return (
-          <div key={item.pageId} className={styles.itemWrapper}>
-            <CategoryItem
-              item={item}
-              level={level}
-              isExpanded={isExpanded}
-              toggleExpanded={() => toggleItemExpanded(item.pageId)}
-            />
-            {hasChildren && isExpanded && (
-              <div 
-                className={styles.line} 
-                style={{ left: `${level * 12 + 11}px` }}
-              />
-            )}
-            {hasChildren && (
-              <div className={`${styles.childrenContainer} ${isExpanded ? styles.expanded : styles.collapsed}`}>
-                <div className={styles.childrenContent}>
-                  <RecursiveCategoryTree
-                    items={item.children!}
-                    level={level + 1}
-                    expandedItems={expandedItems}
-                    toggleItemExpanded={toggleItemExpanded}
-                  />
-                </div>
-              </div>
-            )}
-          </div>
-        )
-      })}
-    </div>
-  )
-}
-
-export function CategoryTree({ 
-  items, 
-  level = 0, 
-  block 
-}: Omit<CategoryTreeProps, 'expandedItems' | 'toggleItemExpanded'>) {
-  const [expandedItems, setExpandedItems] = useState<Record<string, boolean>>(() => getInitialExpandedState(items))
-
-  const toggleItemExpanded = useCallback((id: string) => {
+  const toggleItemExpanded = (id: string) => {
     setExpandedItems(prev => ({
       ...prev,
       [id]: !prev[id]
     }))
-<<<<<<< HEAD
-  }, [])
-=======
   }
 
   // A recursive renderer component
@@ -240,7 +164,6 @@
       </div>
     );
   }
->>>>>>> bbb77f34
 
   return <RecursiveCategoryTree items={items} level={level} expandedItems={expandedItems} toggleItemExpanded={toggleItemExpanded} />
-}+} 