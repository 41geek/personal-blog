import { IoChevronDown } from '@react-icons/all-files/io5/IoChevronDown'
import { useRouter } from 'next/router'
import * as React from 'react'

export function LanguageSwitcher() {
  const router = useRouter()
  const [isOpen, setIsOpen] = React.useState(false)
  const dropdownRef = React.useRef<HTMLDivElement>(null)

  const { locale, locales, asPath } = router

  const languageLabels: Record<string, string> = {
    ko: '한국어',
    en: 'English'
  }

  const currentLanguageShort = locale?.toUpperCase() || 'KO'

<<<<<<< HEAD
  const handleLanguageChange = React.useCallback((newLocale: string) => {
    router.push(asPath, asPath, { locale: newLocale })
=======
  const handleLanguageChange = (newLocale: string) => {
    void router.push(asPath, asPath, { locale: newLocale })
>>>>>>> bbb77f34
    setIsOpen(false)
  }, [router, asPath])

  const handleClickOutside = React.useCallback((event: MouseEvent) => {
    if (dropdownRef.current && !dropdownRef.current.contains(event.target as Node)) {
      setIsOpen(false)
    }
  }, [])

  React.useEffect(() => {
    if (isOpen) {
      document.addEventListener('mousedown', handleClickOutside)
      return () => document.removeEventListener('mousedown', handleClickOutside)
    }
  }, [isOpen, handleClickOutside])

  return (
    <div ref={dropdownRef} className="glass-item" style={{ position: 'relative' }}>
      <button
        onClick={() => setIsOpen(!isOpen)}
        style={{ background: 'none', border: 'none', cursor: 'pointer', display: 'flex', alignItems: 'center', gap: '4px', color: 'inherit' }}
      >
        <span>{currentLanguageShort}</span>
        <IoChevronDown style={{ transform: isOpen ? 'rotate(180deg)' : 'rotate(0deg)', transition: 'transform 0.2s ease' }} />
      </button>

      {isOpen && (
        <div className="language-switcher-menu">
          {locales?.map((availableLocale) => (
            <button key={availableLocale} onClick={() => handleLanguageChange(availableLocale)} className="language-switcher-button">
              {languageLabels[availableLocale] || availableLocale}
            </button>
          ))}
        </div>
      )}
    </div>
  )
} <|MERGE_RESOLUTION|>--- conflicted
+++ resolved
@@ -16,28 +16,22 @@
 
   const currentLanguageShort = locale?.toUpperCase() || 'KO'
 
-<<<<<<< HEAD
-  const handleLanguageChange = React.useCallback((newLocale: string) => {
-    router.push(asPath, asPath, { locale: newLocale })
-=======
   const handleLanguageChange = (newLocale: string) => {
     void router.push(asPath, asPath, { locale: newLocale })
->>>>>>> bbb77f34
     setIsOpen(false)
-  }, [router, asPath])
-
-  const handleClickOutside = React.useCallback((event: MouseEvent) => {
-    if (dropdownRef.current && !dropdownRef.current.contains(event.target as Node)) {
-      setIsOpen(false)
-    }
-  }, [])
+  }
 
   React.useEffect(() => {
+    const handleClickOutside = (event: MouseEvent) => {
+      if (dropdownRef.current && !dropdownRef.current.contains(event.target as Node)) {
+        setIsOpen(false)
+      }
+    }
     if (isOpen) {
       document.addEventListener('mousedown', handleClickOutside)
       return () => document.removeEventListener('mousedown', handleClickOutside)
     }
-  }, [isOpen, handleClickOutside])
+  }, [isOpen])
 
   return (
     <div ref={dropdownRef} className="glass-item" style={{ position: 'relative' }}>
@@ -52,9 +46,9 @@
       {isOpen && (
         <div className="language-switcher-menu">
           {locales?.map((availableLocale) => (
-            <button key={availableLocale} onClick={() => handleLanguageChange(availableLocale)} className="language-switcher-button">
+            <a key={availableLocale} onClick={() => handleLanguageChange(availableLocale)}>
               {languageLabels[availableLocale] || availableLocale}
-            </button>
+            </a>
           ))}
         </div>
       )}
