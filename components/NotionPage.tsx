--- conflicted
+++ resolved
@@ -3,11 +3,6 @@
 import Image from 'next/image'
 import Link from 'next/link'
 import { useRouter } from 'next/router'
-<<<<<<< HEAD
-import { formatDate, getBlockTitle, getPageProperty } from 'notion-utils'
-import * as React from 'react'
-import { NotionRenderer } from 'react-notion-x'
-=======
 import {
   formatDate,
   getBlockTitle,
@@ -17,14 +12,13 @@
 import {
   NotionRenderer
 } from 'react-notion-x'
->>>>>>> bbb77f34
 import styles from 'styles/components/common.module.css'
 
+import type * as types from '@/lib/types'
 import * as config from '@/lib/config'
 import { mapImageUrl } from '@/lib/map-image-url'
 import { mapPageUrl } from '@/lib/map-page-url'
 import { searchNotion } from '@/lib/search-notion'
-import type * as types from '@/lib/types'
 import { useDarkMode } from '@/lib/use-dark-mode'
 
 import { Loading } from './Loading'
@@ -33,16 +27,6 @@
 import { PageActions } from './PageActions'
 import { PageHead } from './PageHead'
 import { PostHeader } from './PostHeader'
-
-export const useHasMounted = () => {
-  const [hasMounted, setHasMounted] = React.useState(false)
-  React.useEffect(() => {
-    setHasMounted(true)
-  }, [])
-  return hasMounted
-}
-
-
 
 // -----------------------------------------------------------------------------
 // dynamic imports for optional components
@@ -203,66 +187,10 @@
   siteMap,
   isMobile = false,
   showTOC = false
-}: types.PageProps): React.ReactElement {
+}: types.PageProps) {
   const router = useRouter()
   const { isDarkMode } = useDarkMode()
-  const hasMounted = useHasMounted()
-
-<<<<<<< HEAD
-  const [isShowingComments, setIsShowingComments] = React.useState(false)
-
-  const siteMapPageUrl = React.useMemo(() => {
-    const searchParams = new URLSearchParams()
-    if (router.query.slug && site && recordMap) {
-      const slug = Array.isArray(router.query.slug)
-        ? router.query.slug.join('/')
-        : router.query.slug
-      return mapPageUrl(site, recordMap, searchParams, slug)
-    }
-    return null
-  }, [site, recordMap, router.query])
-
-  const toggleComments = React.useCallback(() => {
-    setIsShowingComments((prev) => !prev)
-  }, [])
-
-  React.useEffect(() => {
-    if (isDarkMode) {
-      document.documentElement.style.setProperty('--fg-color', 'rgb(236, 236, 236)')
-    } else {
-      document.documentElement.style.setProperty('--fg-color', 'rgb(41, 41, 41)')
-    }
-  }, [isDarkMode])
-
-  if (router.isFallback) {
-    return <Loading />
-  }
-
-  if (error || !site) {
-    return <Page404 site={site} pageId={pageId} error={error} />
-  }
-
-  if (!pageId || !recordMap) {
-    return <Page404 site={site} pageId={pageId} error={error} />
-  }
-
-  const keys = Object.keys(recordMap.block)
-  const firstKey = keys[0]
-
-  if (!firstKey) {
-    return <Page404 site={site} />
-  }
-
-  const block = recordMap.block[firstKey]?.value
-
-  if (!block) {
-    return <Page404 site={site} />
-  }
-
-  const tweetId = getPageProperty<string>('Tweet', block, recordMap)
-
-  const memoizedActions = React.useMemo(
-=======
+
   const [isShowingComments, setIsShowingComments] = useState(false)
   const [hasMounted, setHasMounted] = useState(false)
 
@@ -291,24 +219,10 @@
   }, [pageId, recordMap])
 
   const memoizedActions = useMemo(
->>>>>>> bbb77f34
     () => (tweetId ? <PageActions tweet={tweetId} /> : null),
-    
     [tweetId]
   )
 
-<<<<<<< HEAD
-  const memoizedComments = React.useMemo(
-    () => <NotionComments recordMap={recordMap} />,
-    [recordMap]
-  )
-
-  const title = getBlockTitle(block, recordMap) || site.name
-  const pageInfo = siteMap?.pageInfoMap?.[pageId]
-  const isBlogPost =
-    !!(pageInfo && block.type === 'page' && block.parent_table === 'collection')
-  const isSubPage = !pageInfo && block.type === 'page'
-=======
   const memoizedComments = useMemo(
     () => (recordMap ? <NotionComments recordMap={recordMap} /> : null),
     [recordMap]
@@ -328,7 +242,6 @@
   const isBlogPost =
     !!(pageInfo && block?.type === 'page' && block?.parent_table === 'collection')
   const isSubPage = !pageInfo && block?.type === 'page'
->>>>>>> bbb77f34
   const minTableOfContentsItems = 3
   const showTableOfContents = showTOC
 
@@ -343,11 +256,12 @@
       <div className="notion-page">
         <div className='notion-viewport'>
           <div className={cs(styles.main, styles.hasSideNav)}>
+            {/* Show our custom header for both top-level posts and sub-pages */}
             {(isBlogPost || isSubPage) && (
               <PostHeader
                 block={block}
                 recordMap={recordMap}
-                isBlogPost={isBlogPost}
+                isBlogPost={isBlogPost} // Still needed for internal logic in PostHeader
                 isMobile={isMobile}
                 variant={isBlogPost ? 'full' : 'simple'}
               />
@@ -362,7 +276,7 @@
               darkMode={hasMounted ? isDarkMode : false}
               recordMap={recordMap}
               rootPageId={site.rootNotionPageId || undefined}
-              fullPage={true}
+              fullPage={true} // Ensure cover, icon, and title are rendered
               previewImages={!!recordMap.preview_images}
               showCollectionViewDropdown={false}
               showTableOfContents={showTableOfContents}
@@ -383,6 +297,7 @@
                 Pdf,
                 Modal: Modal2,
                 Tweet,
+                // Always use an empty header to hide Notion's built-in header
                 Header: EmptyHeader,
                 propertyLastEditedTimeValue,
                 propertyDateValue,
@@ -390,11 +305,11 @@
               }}
             />
             
-            {isBlogPost && (
+                        {isBlogPost && (
               <div className={styles.pageActions}>
                 {memoizedActions}
                 <button
-                  onClick={toggleComments}
+                  onClick={() => setIsShowingComments(!isShowingComments)}
                   className={styles.pageActionsButton}
                 >
                   {isShowingComments ? 'Hide Comments' : 'Show Comments'}
