import Link from 'next/link'
import { useRouter } from 'next/router'
import * as React from 'react'

import type * as types from '@/lib/types'
import { useI18n } from '@/lib/i18n'
import { mapImageUrl } from '@/lib/map-image-url'
import { useDarkMode } from '@/lib/use-dark-mode'

interface CategoryPageProps {
  pageProps: types.PageProps
}

interface PostItem {
  pageId: string
  title: string
  description: string | null
  published: string | null
  slug: string
  language: string
  coverImage?: string
  coverImageBlock?: types.Block // Add block for mapImageUrl
}

// Extends PageInfo to include post-specific properties
interface PostPageInfo extends types.PageInfo {
  published?: string
}

const POSTS_PER_PAGE = 20

// Utility function to get all posts from a category recursively (same logic as CategoryTree)
const getAllPostsFromCategory = (categoryPageInfo: types.PageInfo): PostItem[] => {
  const posts: PostItem[] = []

  const collectPosts = (pageInfo: types.PageInfo) => {
    // If this is a post, add it to the list
    if (pageInfo.type === 'Post') {
      const postInfo = pageInfo as PostPageInfo
      posts.push({
        pageId: postInfo.pageId,
        title: postInfo.title,
        description: postInfo.description,
        published: postInfo.published || null,
        slug: postInfo.slug,
        language: postInfo.language || 'ko',
        coverImage: postInfo.coverImage || undefined,
        coverImageBlock: postInfo.coverImageBlock || undefined // Pass the block
      })
    }

    // Recursively collect posts from children
    if (pageInfo.children && pageInfo.children.length > 0) {
      for (const child of pageInfo.children) {
        collectPosts(child)
      }
    }
  }

  // Start collecting from the category (same as CategoryTree countPostsRecursively)
  collectPosts(categoryPageInfo)

  return posts
}

<<<<<<< HEAD
// Find the page in navigationTree (same logic as CategoryTree)
const findInNavigationTree = (items: types.PageInfo[], targetPageId: string): types.PageInfo | null => {
  for (const item of items) {
    if (item.pageId === targetPageId) {
      return item
    }
    if (item.children) {
      const found = findInNavigationTree(item.children, targetPageId)
      if (found) return found
    }
  }
  return null
}

function formatDate(dateString: string | null): string {
  if (!dateString) return ''
  try {
    const date = new Date(dateString)
=======
// Format date
const formatDate = (dateString: string | null) => {
  if (!dateString) return ''
  try {
    // Handles both 'YYYY-MM-DD' and 'Month DD, YYYY' formats
    const date = new Date(dateString)
    // Check if the date is valid
    if (Number.isNaN(date.getTime())) {
      throw new Error('Invalid date')
    }
>>>>>>> bbb77f34
    const year = date.getFullYear()
    const month = String(date.getMonth() + 1).padStart(2, '0')
    const day = String(date.getDate()).padStart(2, '0')
    return `${year}.${month}.${day}`
<<<<<<< HEAD
  } catch {
    return dateString
  }
}

function getPageNumbers(totalPages: number, currentPage: number): (number | string)[] {
  const siblingCount = 2; // Number of pages on each side of the current page, creating a block of 5
  const totalPageNumbers = siblingCount + 5; // A threshold to decide when to use ellipsis

  // If total pages are less than the threshold, show all page numbers
  if (totalPageNumbers >= totalPages) {
    return Array.from({ length: totalPages }, (_, i) => i + 1);
  }

  const leftSiblingIndex = Math.max(currentPage - siblingCount, 1);
  const rightSiblingIndex = Math.min(
    currentPage + siblingCount,
    totalPages
  );

  const shouldShowLeftDots = leftSiblingIndex > 2;
  const shouldShowRightDots = rightSiblingIndex < totalPages - 2;

  const firstPageIndex = 1;
  const lastPageIndex = totalPages;

  if (!shouldShowLeftDots && shouldShowRightDots) {
    const leftItemCount = 3 + 2 * siblingCount;
    const leftRange = Array.from({ length: leftItemCount }, (_, i) => i + 1);
    return [...leftRange, '...', totalPages];
  }

  if (shouldShowLeftDots && !shouldShowRightDots) {
    const rightItemCount = 3 + 2 * siblingCount;
    const rightRange = Array.from({ length: rightItemCount }, (_, i) => totalPages - rightItemCount + 1 + i);
    return [firstPageIndex, '...', ...rightRange];
  }

  if (shouldShowLeftDots && shouldShowRightDots) {
    const middleRange = Array.from({ length: rightSiblingIndex - leftSiblingIndex + 1 }, (_, i) => leftSiblingIndex + i);
    return [firstPageIndex, '...', ...middleRange, '...', lastPageIndex];
  }
  
  // Default case: show all pages (shouldn't be reached often with the logic above)
  return Array.from({ length: totalPages }, (_, i) => i + 1);
}

=======
  } catch (err) {
    console.error(`Invalid date string: ${dateString}`, err)
    return dateString // Return original string on error
  }
}

>>>>>>> bbb77f34
export function CategoryPage({ pageProps }: CategoryPageProps) {
  const { siteMap, pageId, isMobile = false } = pageProps
  const router = useRouter()
  const [currentPage, setCurrentPage] = React.useState(1)
  const { isDarkMode } = useDarkMode()

  // Get texts for current locale
  const locale = router.locale || 'ko'
  const t = useI18n(locale)
  
  // Get current page info from navigationTree (same as CategoryTree uses)
  const currentPageInfo = React.useMemo(() => {
    if (!siteMap || !pageId || !siteMap.navigationTree) return null
    return findInNavigationTree(siteMap.navigationTree, pageId)
  }, [siteMap, pageId])
  
  // Get all posts from this category
  const allPosts = React.useMemo(() => {
    if (!currentPageInfo) return []
    
    console.log('CategoryPage - Current page info:', currentPageInfo.title, 'Children count:', currentPageInfo.children?.length || 0)
    
    const posts = getAllPostsFromCategory(currentPageInfo)
    console.log('CategoryPage - Collected posts count:', posts.length)
    
    // Sort by published date (newest first)
    return posts.sort((a, b) => {
      if (!a.published && !b.published) return 0
      if (!a.published) return 1
      if (!b.published) return -1
      return new Date(b.published).getTime() - new Date(a.published).getTime()
    })
  }, [currentPageInfo])
  
  // Pagination calculations
  const totalPages = Math.ceil(allPosts.length / POSTS_PER_PAGE)
  const startIndex = (currentPage - 1) * POSTS_PER_PAGE
  const endIndex = startIndex + POSTS_PER_PAGE
  const currentPosts = allPosts.slice(startIndex, endIndex)
  
<<<<<<< HEAD
=======
  // Generate page numbers for pagination
  const getPageNumbers = () => {
    const siblingCount = 2; // Number of pages on each side of the current page, creating a block of 5
    const totalPageNumbers = siblingCount + 5; // A threshold to decide when to use ellipsis

    // If total pages are less than the threshold, show all page numbers
    if (totalPageNumbers >= totalPages) {
      return Array.from({ length: totalPages }, (_, i) => i + 1);
    }

    const leftSiblingIndex = Math.max(currentPage - siblingCount, 1);
    const rightSiblingIndex = Math.min(
      currentPage + siblingCount,
      totalPages
    );

    const shouldShowLeftDots = leftSiblingIndex > 2;
    const shouldShowRightDots = rightSiblingIndex < totalPages - 2;

    const firstPageIndex = 1;
    const lastPageIndex = totalPages;

    if (!shouldShowLeftDots && shouldShowRightDots) {
      const leftItemCount = 3 + 2 * siblingCount;
      const leftRange = Array.from({ length: leftItemCount }, (_, i) => i + 1);
      return [...leftRange, '...', totalPages];
    }

    if (shouldShowLeftDots && !shouldShowRightDots) {
      const rightItemCount = 3 + 2 * siblingCount;
      const rightRange = Array.from({ length: rightItemCount }, (_, i) => totalPages - rightItemCount + 1 + i);
      return [firstPageIndex, '...', ...rightRange];
    }

    if (shouldShowLeftDots && shouldShowRightDots) {
      const middleRange = Array.from({ length: rightSiblingIndex - leftSiblingIndex + 1 }, (_, i) => leftSiblingIndex + i);
      return [firstPageIndex, '...', ...middleRange, '...', lastPageIndex];
    }
    
    // Default case: show all pages (shouldn't be reached often with the logic above)
    return Array.from({ length: totalPages }, (_, i) => i + 1);
  };

>>>>>>> bbb77f34
  if (!currentPageInfo) {
    return <div>Category not found</div>
  }

  // Define styles for glassmorphism effect on post cards
  const cardStyle: React.CSSProperties = {
    textDecoration: 'none',
    color: 'inherit',
    borderRadius: '16px',
    border: '1px solid',
    transition: 'all 0.3s ease',
    cursor: 'pointer',
    backgroundColor: isDarkMode ? 'rgba(40, 40, 40, 0.5)' : 'rgba(255, 255, 255, 0.4)',
    borderColor: isDarkMode ? 'rgba(255, 255, 255, 0.15)' : 'rgba(0, 0, 0, 0.1)',
    backdropFilter: 'blur(12px)',
    WebkitBackdropFilter: 'blur(12px)'
  }

  const cardHoverStyle: React.CSSProperties = {
    transform: 'translateY(-3px)',
    boxShadow: '0 12px 30px rgba(0, 0, 0, 0.12)',
    borderColor: isDarkMode ? 'rgba(255, 255, 255, 0.3)' : 'rgba(0, 0, 0, 0.2)'
  }

  return (
    <div style={{
      width: '100%',
      maxWidth: '800px',
      margin: '0 auto',
      padding: '2rem'
    }}>
      {/* Category Header */}
      <div style={{
        marginBottom: '3rem',
        borderBottom: '1px solid var(--secondary-bg-color)',
        paddingBottom: '2rem'
      }}>
        <h1 style={{
          fontSize: '2.5rem',
          fontWeight: '700',
          color: 'var(--primary-text-color)',
          marginBottom: '1rem',
          lineHeight: '1.2'
        }}>
          {currentPageInfo.title}
        </h1>
        {currentPageInfo.description && (
          <p style={{
            fontSize: '1.1rem',
            color: 'var(--secondary-text-color)',
            lineHeight: '1.6',
            marginBottom: '1rem'
          }}>
            {currentPageInfo.description}
          </p>
        )}
        <div style={{
          fontSize: '0.9rem',
          color: 'var(--secondary-text-color)'
        }}>
          {t.totalPostsCount(allPosts.length)}
        </div>
      </div>
      
      {/* Posts List */}
      <div style={{
        display: 'flex',
        flexDirection: 'column',
        justifyContent: 'flex-start',
        gap: '2.5rem'
      }}>
        {currentPosts.map((post) => (
          <Link
            key={post.pageId}
            href={`/${post.language}/${post.slug}`}
            style={cardStyle}
            onMouseEnter={(e) => {
              Object.assign(e.currentTarget.style, cardHoverStyle)
            }}
            onMouseLeave={(e) => {
              // Reset to base styles defined in `cardStyle`
              e.currentTarget.style.transform = 'translateY(0)'
              e.currentTarget.style.boxShadow = 'none'
              e.currentTarget.style.borderColor = isDarkMode ? 'rgba(255, 255, 255, 0.15)' : 'rgba(0, 0, 0, 0.1)'
            }}
          >
            <article style={{
              display: 'flex',
              flexDirection: isMobile ? 'column' : 'row',
              width: '100%',
              minHeight: isMobile ? 'auto' : '140px',
              overflow: 'hidden',
              borderRadius: '16px' // Match parent Link's rounding
            }}
            >
              {/* Cover Image - 모바일에서는 위에, 데스크톱에서는 오른쪽 */}
              {post.coverImage && post.coverImageBlock && (
                <div style={{
                  width: isMobile ? '100%' : '260px',
                  height: isMobile ? '200px' : 'auto',
                  order: isMobile ? 1 : 2,
                  alignSelf: isMobile ? 'stretch' : 'stretch',
                  backgroundColor: 'var(--bg-color-1)',
                  flexShrink: 0,
                  backgroundImage: `url('${mapImageUrl(post.coverImage, post.coverImageBlock)}')`,
                  backgroundSize: 'cover',
                  backgroundPosition: 'center',
                  borderRadius: isMobile ? '16px 16px 0 0' : '0 16px 16px 0'
                }} />
              )}

              {/* Content */}
              <div style={{
                flex: 1,
                display: 'flex',
                flexDirection: 'column',
                justifyContent: 'space-between',
                order: isMobile ? 2 : 1,
                padding: isMobile ? '1.5rem 1rem' : '1.5rem 2rem',
                minWidth: 0 // flex item이 수축할 때 내용이 넘치는 것을 방지
              }}>
                <div>
                  <h2 style={{
                    fontSize: '1.25rem',
                    fontWeight: '600',
                    color: 'var(--primary-text-color)',
                    margin: '0',
                    lineHeight: '1.4'
                  }}>
                    {post.title}
                  </h2>
                  {post.description && (
                    <p style={{
                      fontSize: '0.95rem',
                      color: 'var(--secondary-text-color)',
                      lineHeight: '1.5',
                      marginTop: '0.5rem',
                      marginBottom: '1rem',
                      display: '-webkit-box',
                      WebkitLineClamp: 2,
                      WebkitBoxOrient: 'vertical',
                      overflow: 'hidden'
                    }}>
                      {post.description}
                    </p>
                  )}
                </div>
                {post.published && (
                  <div style={{
                    fontSize: '0.85rem',
                    color: 'var(--tertiary-text-color)',
                    fontWeight: '500'
                  }}>
                    {formatDate(post.published)}
                  </div>
                )}
              </div>
            </article>
          </Link>
        ))}
      </div>
      
      {/* Pagination */}
      {totalPages > 1 && (
        <div style={{
          display: 'flex',
          justifyContent: 'center',
          alignItems: 'center',
          gap: '0.75rem',
          marginTop: '4rem',
          marginBottom: '3rem',
          paddingTop: '2rem',
          borderTop: '1px solid rgba(55, 53, 47, 0.16)'
        }}>
          {/* Page Numbers */}
          {getPageNumbers(totalPages, currentPage).map((pageNum, index) =>
            typeof pageNum === 'string' ? (
              <span key={`ellipsis-${index}`} style={{ padding: '0 0.25rem', color: 'var(--tertiary-text-color)' }}>
                {pageNum}
              </span>
            ) : (
              <button
                key={pageNum}
                onClick={() => setCurrentPage(pageNum)}
                style={{
                  padding: '8px 12px',
                  border: '1px solid',
                  borderColor: pageNum === currentPage ? 'var(--primary-highlight-color)' : (isDarkMode ? 'rgba(255, 255, 255, 0.2)' : 'rgba(0,0,0,0.2)'),
                  borderRadius: '9999px',
                  backgroundColor: pageNum === currentPage ? 'var(--primary-highlight-color)' : 'transparent',
                  color: pageNum === currentPage ? '#FFFFFF' : 'var(--secondary-text-color)',
                  cursor: 'pointer',
                  fontSize: '0.9rem',
                  fontWeight: pageNum === currentPage ? '600' : '400',
                  transition: 'all 0.2s ease',
                  minWidth: '40px',
                  lineHeight: '1'
                }}
                onMouseEnter={(e) => {
                  if (pageNum !== currentPage) {
                    e.currentTarget.style.backgroundColor = isDarkMode ? 'rgba(255, 255, 255, 0.1)' : 'rgba(0, 0, 0, 0.05)'
                    e.currentTarget.style.borderColor = isDarkMode ? 'rgba(255, 255, 255, 0.4)' : 'rgba(0, 0, 0, 0.4)'
                  }
                }}
                onMouseLeave={(e) => {
                  if (pageNum !== currentPage) {
                    e.currentTarget.style.backgroundColor = 'transparent'
                    e.currentTarget.style.borderColor = isDarkMode ? 'rgba(255, 255, 255, 0.2)' : 'rgba(0, 0, 0, 0.2)'
                  }
                }}
              >
                {pageNum}
              </button>
            )
          )}
        </div>
      )}
      
      {/* No Posts Message */}
      {allPosts.length === 0 && (
        <div style={{
          textAlign: 'center',
          padding: '4rem 2rem',
          color: 'var(--secondary-text-color)',
          minHeight: '30vh', // Set a minimum height
          display: 'flex',
          flexDirection: 'column',
          alignItems: 'center',
          justifyContent: 'center'
        }}>
          <React.Fragment>
            <div style={{
              fontSize: '1.1rem',
              marginBottom: '0.5rem',
              width: '100%'
            }}>
              {t.noPosts}
            </div>
            <div style={{
              fontSize: '0.9rem'
            }}>
              {t.noPostsDescription}
            </div>
          </React.Fragment>
        </div>
      )}
    </div>
  )
} <|MERGE_RESOLUTION|>--- conflicted
+++ resolved
@@ -22,33 +22,27 @@
   coverImageBlock?: types.Block // Add block for mapImageUrl
 }
 
-// Extends PageInfo to include post-specific properties
-interface PostPageInfo extends types.PageInfo {
-  published?: string
-}
-
 const POSTS_PER_PAGE = 20
 
 // Utility function to get all posts from a category recursively (same logic as CategoryTree)
 const getAllPostsFromCategory = (categoryPageInfo: types.PageInfo): PostItem[] => {
   const posts: PostItem[] = []
-
+  
   const collectPosts = (pageInfo: types.PageInfo) => {
     // If this is a post, add it to the list
     if (pageInfo.type === 'Post') {
-      const postInfo = pageInfo as PostPageInfo
       posts.push({
-        pageId: postInfo.pageId,
-        title: postInfo.title,
-        description: postInfo.description,
-        published: postInfo.published || null,
-        slug: postInfo.slug,
-        language: postInfo.language || 'ko',
-        coverImage: postInfo.coverImage || undefined,
-        coverImageBlock: postInfo.coverImageBlock || undefined // Pass the block
+        pageId: pageInfo.pageId,
+        title: pageInfo.title,
+        description: pageInfo.description,
+        published: (pageInfo as any).published, // Fix: Property 'published' does not exist on type 'PageInfo'
+        slug: pageInfo.slug,
+        language: pageInfo.language || 'ko',
+        coverImage: pageInfo.coverImage || undefined,
+        coverImageBlock: pageInfo.coverImageBlock || undefined // Pass the block
       })
     }
-
+    
     // Recursively collect posts from children
     if (pageInfo.children && pageInfo.children.length > 0) {
       for (const child of pageInfo.children) {
@@ -56,33 +50,13 @@
       }
     }
   }
-
+  
   // Start collecting from the category (same as CategoryTree countPostsRecursively)
   collectPosts(categoryPageInfo)
-
+  
   return posts
 }
 
-<<<<<<< HEAD
-// Find the page in navigationTree (same logic as CategoryTree)
-const findInNavigationTree = (items: types.PageInfo[], targetPageId: string): types.PageInfo | null => {
-  for (const item of items) {
-    if (item.pageId === targetPageId) {
-      return item
-    }
-    if (item.children) {
-      const found = findInNavigationTree(item.children, targetPageId)
-      if (found) return found
-    }
-  }
-  return null
-}
-
-function formatDate(dateString: string | null): string {
-  if (!dateString) return ''
-  try {
-    const date = new Date(dateString)
-=======
 // Format date
 const formatDate = (dateString: string | null) => {
   if (!dateString) return ''
@@ -93,67 +67,16 @@
     if (Number.isNaN(date.getTime())) {
       throw new Error('Invalid date')
     }
->>>>>>> bbb77f34
     const year = date.getFullYear()
     const month = String(date.getMonth() + 1).padStart(2, '0')
     const day = String(date.getDate()).padStart(2, '0')
     return `${year}.${month}.${day}`
-<<<<<<< HEAD
-  } catch {
-    return dateString
-  }
-}
-
-function getPageNumbers(totalPages: number, currentPage: number): (number | string)[] {
-  const siblingCount = 2; // Number of pages on each side of the current page, creating a block of 5
-  const totalPageNumbers = siblingCount + 5; // A threshold to decide when to use ellipsis
-
-  // If total pages are less than the threshold, show all page numbers
-  if (totalPageNumbers >= totalPages) {
-    return Array.from({ length: totalPages }, (_, i) => i + 1);
-  }
-
-  const leftSiblingIndex = Math.max(currentPage - siblingCount, 1);
-  const rightSiblingIndex = Math.min(
-    currentPage + siblingCount,
-    totalPages
-  );
-
-  const shouldShowLeftDots = leftSiblingIndex > 2;
-  const shouldShowRightDots = rightSiblingIndex < totalPages - 2;
-
-  const firstPageIndex = 1;
-  const lastPageIndex = totalPages;
-
-  if (!shouldShowLeftDots && shouldShowRightDots) {
-    const leftItemCount = 3 + 2 * siblingCount;
-    const leftRange = Array.from({ length: leftItemCount }, (_, i) => i + 1);
-    return [...leftRange, '...', totalPages];
-  }
-
-  if (shouldShowLeftDots && !shouldShowRightDots) {
-    const rightItemCount = 3 + 2 * siblingCount;
-    const rightRange = Array.from({ length: rightItemCount }, (_, i) => totalPages - rightItemCount + 1 + i);
-    return [firstPageIndex, '...', ...rightRange];
-  }
-
-  if (shouldShowLeftDots && shouldShowRightDots) {
-    const middleRange = Array.from({ length: rightSiblingIndex - leftSiblingIndex + 1 }, (_, i) => leftSiblingIndex + i);
-    return [firstPageIndex, '...', ...middleRange, '...', lastPageIndex];
-  }
-  
-  // Default case: show all pages (shouldn't be reached often with the logic above)
-  return Array.from({ length: totalPages }, (_, i) => i + 1);
-}
-
-=======
   } catch (err) {
     console.error(`Invalid date string: ${dateString}`, err)
     return dateString // Return original string on error
   }
 }
 
->>>>>>> bbb77f34
 export function CategoryPage({ pageProps }: CategoryPageProps) {
   const { siteMap, pageId, isMobile = false } = pageProps
   const router = useRouter()
@@ -167,6 +90,21 @@
   // Get current page info from navigationTree (same as CategoryTree uses)
   const currentPageInfo = React.useMemo(() => {
     if (!siteMap || !pageId || !siteMap.navigationTree) return null
+    
+    // Find the page in navigationTree (same logic as CategoryTree)
+    const findInNavigationTree = (items: types.PageInfo[], targetPageId: string): types.PageInfo | null => {
+      for (const item of items) {
+        if (item.pageId === targetPageId) {
+          return item
+        }
+        if (item.children) {
+          const found = findInNavigationTree(item.children, targetPageId)
+          if (found) return found
+        }
+      }
+      return null
+    }
+    
     return findInNavigationTree(siteMap.navigationTree, pageId)
   }, [siteMap, pageId])
   
@@ -194,8 +132,6 @@
   const endIndex = startIndex + POSTS_PER_PAGE
   const currentPosts = allPosts.slice(startIndex, endIndex)
   
-<<<<<<< HEAD
-=======
   // Generate page numbers for pagination
   const getPageNumbers = () => {
     const siblingCount = 2; // Number of pages on each side of the current page, creating a block of 5
@@ -239,7 +175,6 @@
     return Array.from({ length: totalPages }, (_, i) => i + 1);
   };
 
->>>>>>> bbb77f34
   if (!currentPageInfo) {
     return <div>Category not found</div>
   }
@@ -415,7 +350,7 @@
           borderTop: '1px solid rgba(55, 53, 47, 0.16)'
         }}>
           {/* Page Numbers */}
-          {getPageNumbers(totalPages, currentPage).map((pageNum, index) =>
+          {getPageNumbers().map((pageNum, index) =>
             typeof pageNum === 'string' ? (
               <span key={`ellipsis-${index}`} style={{ padding: '0 0.25rem', color: 'var(--tertiary-text-color)' }}>
                 {pageNum}
