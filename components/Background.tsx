import React, { useEffect, useRef, useState } from 'react'

import { useDarkMode } from '@/lib/use-dark-mode'

// --- Configuration ---
// Adjust these values to control the overlay opacity range.

// In Dark Mode, how much should the black overlay appear based on the background's brightness?
// min: Opacity for the darkest backgrounds (luminance: 0)
// max: Opacity for the brightest backgrounds (luminance: 255)
const DARK_MODE_OPACITY_RANGE = { min: 0.2, max: 0.9 }

// In Light Mode, how much should the white overlay appear based on the background's darkness?
// min: Opacity for the brightest backgrounds (luminance: 255)
// max: Opacity for the darkest backgrounds (luminance: 0)
const LIGHT_MODE_OPACITY_RANGE = { min: 0.2, max: 0.7 }

// How much to zoom the background. 1.5 means 150% zoom.
const BACKGROUND_ZOOM = 1.5

// Defines the visible portion of the background image during scroll.
// 0.0 is the very top, 1.0 is the very bottom.
// To avoid blurred edges, we can restrict this range, e.g., from 0.1 to 0.9.
const BACKGROUND_VISIBLE_START = 0.25 // Start scrolling from 10% down the image
const BACKGROUND_VISIBLE_END = 0.75   // End scrolling at 90% down the image

// Helper to map a value from one range to another
const mapRange = (
  value: number,
  inMin: number,
  inMax: number,
  outMin: number,
  outMax: number
): number => {
  const result =
    ((value - inMin) * (outMax - outMin)) / (inMax - inMin) + outMin
  const B = Math.max(outMin, outMax)
  const A = Math.min(outMin, outMax)
  return Math.max(Math.min(result, B), A)
}

// Gets the average luminance of an image by sampling it
const getAverageLuminance = async (imgSrc: string): Promise<number> => {
  return new Promise((resolve) => {
    const img = new Image()
    img.crossOrigin = 'Anonymous'
    img.src = imgSrc
    img.addEventListener('load', () => {
      const canvas = document.createElement('canvas')
      const ctx = canvas.getContext('2d', { willReadFrequently: true })
      if (!ctx) {
        resolve(128) // Fallback to medium gray
        return
      }
      canvas.width = 1
      canvas.height = 1
      ctx.drawImage(img, 0, 0, 1, 1)

      const imageData = ctx.getImageData(0, 0, 1, 1).data
      if (imageData && imageData.length >= 3) {
        const [r, g, b] = imageData
        // The `possibly 'undefined'` error suggests a strict tsconfig setting (`noUncheckedIndexedAccess`).
        // Adding an explicit check to assure the compiler that these values are numbers.
        if (typeof r === 'number' && typeof g === 'number' && typeof b === 'number') {
          const luminance = 0.2126 * r + 0.7152 * g + 0.0722 * b
          resolve(luminance)
        } else {
          // This should be unreachable, but it acts as a safeguard.
          resolve(128)
        }
      } else {
        resolve(128) // Fallback on error
      }
    })
    img.addEventListener('error', () => {
      console.error(`Failed to load image: ${imgSrc}`)
      resolve(128) // Medium gray on error
    })
  })
}

interface BackgroundProps {
  imageUrl?: string
  videoUrl?: string
  scrollProgress?: number
  isPaused?: boolean
}

// A component that renders a blurred, scrolling background.
function Background({ imageUrl, videoUrl, scrollProgress = 0, isPaused = false }: BackgroundProps) {
  const { isDarkMode } = useDarkMode()
  const [overlayOpacity, setOverlayOpacity] = useState(0.4)
  const backgroundSource = imageUrl || '/default_background.webp'
  const backgroundRef = useRef<HTMLDivElement>(null)
  const videoRef = useRef<HTMLVideoElement>(null)

  const calculateAndSetOpacity = React.useCallback(async () => {
    const luminance = await getAverageLuminance(backgroundSource)

    let newOpacity: number
    if (isDarkMode) {
      newOpacity = mapRange(
        luminance, 0, 255,
        DARK_MODE_OPACITY_RANGE.min, DARK_MODE_OPACITY_RANGE.max
      )
    } else {
      newOpacity = mapRange(
        luminance, 0, 255,
        LIGHT_MODE_OPACITY_RANGE.max, LIGHT_MODE_OPACITY_RANGE.min
      )
    }
    setOverlayOpacity(newOpacity)
  }, [backgroundSource, isDarkMode])

  useEffect(() => {
    if (videoUrl) {
      setOverlayOpacity(0.4)
      return
    }

<<<<<<< HEAD
    void calculateAndSetOpacity()
  }, [calculateAndSetOpacity, videoUrl])
=======
    let isMounted = true

    const calculateAndSetOpacity = async () => {
      const luminance = await getAverageLuminance(backgroundSource)
      if (!isMounted) return

      let newOpacity: number
      if (isDarkMode) {
        newOpacity = mapRange(
          luminance, 0, 255,
          DARK_MODE_OPACITY_RANGE.min, DARK_MODE_OPACITY_RANGE.max
        )
      } else {
        newOpacity = mapRange(
          luminance, 0, 255,
          LIGHT_MODE_OPACITY_RANGE.max, LIGHT_MODE_OPACITY_RANGE.min
        )
      }
      setOverlayOpacity(newOpacity)
    }

    void calculateAndSetOpacity()

    return () => { isMounted = false }
  }, [backgroundSource, isDarkMode, videoUrl])
>>>>>>> bbb77f34

  useEffect(() => {
    const videoElement = videoRef.current
    if (videoUrl && videoElement) {
      if (isPaused) {
        videoElement.pause()
      } else {
        videoElement.play().catch(err => {
          console.error('Background video play failed:', err)
        })
      }
    }
  }, [isPaused, videoUrl])

  useEffect(() => {
    const element = videoUrl ? videoRef.current : backgroundRef.current
    if (element) {
      const vh = window.innerHeight
      const movableDistance = vh * (BACKGROUND_ZOOM - 1)

      const fullRangeTop = movableDistance / 2
      const fullRangeBottom = -movableDistance / 2

      const startTranslateY = fullRangeTop + (fullRangeBottom - fullRangeTop) * BACKGROUND_VISIBLE_START
      const endTranslateY = fullRangeTop + (fullRangeBottom - fullRangeTop) * BACKGROUND_VISIBLE_END

      const newTranslateY = startTranslateY + scrollProgress * (endTranslateY - startTranslateY)

      element.style.transform = `scale(${BACKGROUND_ZOOM}) translateY(${newTranslateY}px)`
    }
  }, [scrollProgress, videoUrl])

  const backgroundStyle: React.CSSProperties = {
    position: 'absolute',
    left: 0,
    top: 0,
    width: '100%',
    height: '100vh',
    objectFit: 'cover',
    filter: 'blur(40px)',
    transition: 'transform 0.3s ease-out'
  }

  return (
    <div
      style={{
        position: 'fixed',
        width: '100vw',
        height: '100vh',
        zIndex: -1,
        overflow: 'hidden'
      }}
    >
      {videoUrl ? (
        <video
          ref={videoRef}
          autoPlay
          loop
          muted
          playsInline
          src={videoUrl}
          style={backgroundStyle}
        />
      ) : (
        <div
          ref={backgroundRef}
          style={{
            ...backgroundStyle,
            backgroundImage: `url(${backgroundSource})`,
            backgroundSize: 'cover',
            backgroundPosition: 'center'
          }}
        />
      )}
      {/* The dark/light mode overlay */}
      <div
        style={{
          position: 'absolute',
          top: 0,
          left: 0,
          right: 0,
          bottom: 0,
          backgroundColor: isDarkMode
            ? `rgba(0, 0, 0, ${overlayOpacity})`
            : `rgba(255, 255, 255, ${overlayOpacity})`,
          transition: 'background-color 0.5s ease'
        }}
      />
    </div>
  )
}

export default Background<|MERGE_RESOLUTION|>--- conflicted
+++ resolved
@@ -40,7 +40,7 @@
 }
 
 // Gets the average luminance of an image by sampling it
-const getAverageLuminance = async (imgSrc: string): Promise<number> => {
+const getAverageLuminance = (imgSrc: string): Promise<number> => {
   return new Promise((resolve) => {
     const img = new Image()
     img.crossOrigin = 'Anonymous'
@@ -49,8 +49,7 @@
       const canvas = document.createElement('canvas')
       const ctx = canvas.getContext('2d', { willReadFrequently: true })
       if (!ctx) {
-        resolve(128) // Fallback to medium gray
-        return
+        return resolve(128) // Fallback to medium gray
       }
       canvas.width = 1
       canvas.height = 1
@@ -94,34 +93,12 @@
   const backgroundRef = useRef<HTMLDivElement>(null)
   const videoRef = useRef<HTMLVideoElement>(null)
 
-  const calculateAndSetOpacity = React.useCallback(async () => {
-    const luminance = await getAverageLuminance(backgroundSource)
-
-    let newOpacity: number
-    if (isDarkMode) {
-      newOpacity = mapRange(
-        luminance, 0, 255,
-        DARK_MODE_OPACITY_RANGE.min, DARK_MODE_OPACITY_RANGE.max
-      )
-    } else {
-      newOpacity = mapRange(
-        luminance, 0, 255,
-        LIGHT_MODE_OPACITY_RANGE.max, LIGHT_MODE_OPACITY_RANGE.min
-      )
-    }
-    setOverlayOpacity(newOpacity)
-  }, [backgroundSource, isDarkMode])
-
   useEffect(() => {
     if (videoUrl) {
       setOverlayOpacity(0.4)
       return
     }
 
-<<<<<<< HEAD
-    void calculateAndSetOpacity()
-  }, [calculateAndSetOpacity, videoUrl])
-=======
     let isMounted = true
 
     const calculateAndSetOpacity = async () => {
@@ -147,7 +124,6 @@
 
     return () => { isMounted = false }
   }, [backgroundSource, isDarkMode, videoUrl])
->>>>>>> bbb77f34
 
   useEffect(() => {
     const videoElement = videoRef.current
