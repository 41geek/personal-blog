import * as React from 'react'
import styles from 'styles/components/common.module.css'

import type { Site } from '@/lib/types'
<<<<<<< HEAD


import { PageHead } from './PageHead'

export function ErrorPage({ statusCode, site }: { statusCode: number; site: Site }) {
=======

import { PageHead } from './PageHead'

interface ErrorPageProps {
  statusCode: number
  site: Site
}

export function ErrorPage({ statusCode, site }: ErrorPageProps) {
>>>>>>> bbb77f34
  const title = statusCode === 404 ? 'Page Not Found' : 'Error'

  return (
    <>
      <PageHead site={site} title={title} />
      <div className={styles.container}>
        <main className={styles.main}>
          <h1>{title}</h1>

          {statusCode === 404 && (
            <p>We can't seem to find the page you're looking for.</p>
          )}
        </main>
      </div>
    </>
  )
}<|MERGE_RESOLUTION|>--- conflicted
+++ resolved
@@ -2,13 +2,6 @@
 import styles from 'styles/components/common.module.css'
 
 import type { Site } from '@/lib/types'
-<<<<<<< HEAD
-
-
-import { PageHead } from './PageHead'
-
-export function ErrorPage({ statusCode, site }: { statusCode: number; site: Site }) {
-=======
 
 import { PageHead } from './PageHead'
 
@@ -18,7 +11,6 @@
 }
 
 export function ErrorPage({ statusCode, site }: ErrorPageProps) {
->>>>>>> bbb77f34
   const title = statusCode === 404 ? 'Page Not Found' : 'Error'
 
   return (
