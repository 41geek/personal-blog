import type { ExtendedRecordMap, PageBlock } from 'notion-types'
import { getPageProperty } from 'notion-utils'

import type { CanonicalPageMap, PageInfo, SiteMap } from './types'
import * as config from './config'
import { mapImageUrl } from './map-image-url'
import { notion } from './notion-api'

<<<<<<< HEAD
export async function getSiteMap(): Promise<SiteMap> {
=======
// Custom function to parse Notion relation properties
function parseRelationProperty(
  propertyId: string,
  block: PageBlock,
  collectionRecordMap: ExtendedRecordMap
): string[] {
  const rawValue = getPageProperty<any[]>(
    propertyId,
    block,
    collectionRecordMap
  )

  if (!rawValue) {
    return []
  }

  // The raw value of a relation property is an array of arrays,
  // where each inner array contains metadata about the related page.
  // The page ID is usually in the format ['‣', [['p', 'page-id']]]
  return rawValue
    .map((item) => {
      if (
        Array.isArray(item) &&
        item.length > 1 &&
        Array.isArray(item[1]) &&
        item[1].length > 0 &&
        Array.isArray(item[1][0]) &&
        item[1][0].length > 1 &&
        typeof item[1][0][1] === 'string'
      ) {
        return item[1][0][1]
      }
      return null
    })
    .filter((id): id is string => !!id)
}

/**
 * The main function to fetch all data from Notion and build the site map.
 * It's memoized to avoid re-fetching data on every call during a single build.
 */
export const getSiteMap = async (): Promise<SiteMap> => {
>>>>>>> bbb77f34
  const pageInfoMap = await getAllPagesFromDatabase(
    config.rootNotionDatabaseId
  )

  const navigationTree = buildNavigationTree(pageInfoMap)
  const canonicalPageMap = buildCanonicalPageMap(pageInfoMap)

  return {
    site: config.site,
    pageInfoMap,
    navigationTree,
    canonicalPageMap
  }
}

/**
 * The main function to fetch all data from Notion and build the site map.
 * It's memoized to avoid re-fetching data on every call during a single build.
 */
export const getSiteMapMemoized = pMemoize(getSiteMap)

/**
 * Fetches all pages from the root Notion database.
 * @param databaseId The ID of the Notion database.
 * @returns A map of page IDs to their info.
 */
async function getAllPagesFromDatabase(
  databaseId?: string
): Promise<Record<string, PageInfo>> {
  if (!databaseId) {
    return {}
  }

  try {
    const recordMap = await notion.getPage(databaseId)
    const collectionId = Object.keys(recordMap.collection)[0]
    const collectionViewId = Object.keys(recordMap.collection_view)[0]

    if (!collectionId || !collectionViewId) {
      return {}
    }

    const collectionData = await notion.getCollectionData(
      collectionId,
      collectionViewId,
      { type: 'table' }
    )

    let blockIds: string[] = []
    if (collectionData.result?.blockIds) {
      blockIds = collectionData.result.blockIds
    } else if (
      collectionData.result?.reducerResults?.collection_group_results?.blockIds
    ) {
      blockIds =
        collectionData.result.reducerResults.collection_group_results.blockIds
    }

    if (!blockIds || blockIds.length === 0) {
      return {}
    }

    const pageIds = blockIds
    const pageInfoMap: Record<string, PageInfo> = {}
    const collectionRecordMap = collectionData.recordMap as ExtendedRecordMap

    for (const pageId of pageIds) {
      const block = collectionRecordMap.block[pageId]?.value
      if (!block) {
        continue
      }

      const title = getPageProperty<string>('Title', block, collectionRecordMap)
      const type =
        (getPageProperty<string>(
          'Type',
          block,
          collectionRecordMap
        ) as PageInfo['type']) || 'Page'
      const status = getPageProperty<string>('Status', block, collectionRecordMap) || 'Draft'
      const isPublic = status.toLowerCase() === 'public'
      const slug = getPageProperty<string>('Slug', block, collectionRecordMap)
      const language = getPageProperty<string>(
        'Language',
        block,
        collectionRecordMap
      )
      const parentPageId = getPageProperty<string>(
        'Parent',
        block,
        collectionRecordMap
      )
      const translationOf = getPageProperty<string>(
        'Translation',
        block,
        collectionRecordMap
      )
      const date = getPageProperty<number>('Date', block, collectionRecordMap)
      const description = getPageProperty<string>(
        'Description',
        block,
        collectionRecordMap
      )
<<<<<<< HEAD
=======
      
      const parentPageId = parseRelationProperty(
        'Parent Page',
        block as PageBlock,
        collectionRecordMap
      )[0] || null
      const childrenPageIds = parseRelationProperty(
        'Sub Pages',
        block as PageBlock,
        collectionRecordMap
      )
      const translationOf = parseRelationProperty(
        'Translation of',
        block as PageBlock,
        collectionRecordMap
      )

      console.log(`DEBUG: Parsed relations for ${pageId}:`, {
        title,
        parentPageId,
        childrenPageIds,
        translationOf
      })

      console.log(`DEBUG: Processing page ${pageId}:`, {
        title,
        slug,
        type: pageType,
        public: isPublic,
        parentPageId,
        childrenPageIds,
        translationOf,
        properties: Object.keys(block.properties || {})
      })
>>>>>>> bbb77f34

      const childrenPageIds = parseRelationProperty(
        'Children',
        block as PageBlock,
        collectionRecordMap
      )

      const cover = (block as PageBlock).format?.page_cover
      const coverPosition = (block as PageBlock).format?.page_cover_position || 0.5
      const processedCoverImage = cover ? mapImageUrl(cover, block) : null

      pageInfoMap[pageId] = {
        pageId,
        title,
        slug,
        type,
        status,
        public: isPublic,
<<<<<<< HEAD
        language: language || null,
        parentPageId: parentPageId || null,
        translationOf: translationOf ? [translationOf] : [],
        childrenPageIds,
        date: date ? new Date(date).toISOString() : null,
        description: description || null,
=======
        language: getPageProperty<string>('Language', block, collectionRecordMap) || null,
        parentPageId,
        childrenPageIds,
        translationOf,
        description: getPageProperty<string>('Description', block, collectionRecordMap) || null,
        date: getPageProperty<number>('Published', block, collectionRecordMap) ? new Date(getPageProperty<number>('Published', block, collectionRecordMap)!).toISOString() : null,
>>>>>>> bbb77f34
        coverImage: processedCoverImage,
        coverImageBlock: block as PageBlock,
        children: [],
        translations: []
      }
    }

    return pageInfoMap
  } catch (err) {
    console.error('ERROR: Failed to fetch from Notion database:', err)
    return {}
  }
}

function parseRelationProperty(
  propertyId: string,
  block: PageBlock,
  recordMap: ExtendedRecordMap
): string[] {
  try {
    const rawValue = getPageProperty<any[]>(propertyId, block, recordMap)
    if (!rawValue || !Array.isArray(rawValue)) return []

    if (Array.isArray(rawValue[0]) && rawValue[0][0] === '‣') {
      const relatedPageIds = rawValue.map((relation) => {
        if (
          Array.isArray(relation) &&
          relation.length > 1 &&
          Array.isArray(relation[1]) &&
          relation[1].length > 0
        ) {
          const relationDetails = relation[1][0]
          if (Array.isArray(relationDetails) && relationDetails.length > 1) {
            return relationDetails[1]
          }
        }
        return null
      })
      return relatedPageIds.filter((id): id is string => !!id)
    }
  } catch (error) {
    console.error(
      `Error parsing relation property '${propertyId}' for page ${block.id}:`,
      error
    )
  }
  return []
}

/**
 * Builds a hierarchical navigation tree from a flat map of page information.
 * @param pageInfoMap A map of page IDs to their info.
 * @returns An array of root-level pages, each with its children nested inside.
 */
function buildNavigationTree(
  pageInfoMap: Record<string, PageInfo>
): PageInfo[] {
  const publicPageInfoMap: Record<string, PageInfo> = Object.fromEntries(
    Object.entries(pageInfoMap).filter(([, pageInfo]) => {
      return pageInfo.status === 'Public'
    })
  )

  const navigationTree: PageInfo[] = []

  const createPageCopy = (
    pageId: string,
    visited = new Set<string>()
  ): PageInfo => {
    if (visited.has(pageId)) {
      const page = publicPageInfoMap[pageId]! as PageInfo
      return {
        ...page,
        children: [],
        translations: []
      }
    }

    visited.add(pageId)
    const page = publicPageInfoMap[pageId]!

    return {
      ...page,
      children: page.childrenPageIds
        .filter((childId) => publicPageInfoMap[childId])
        .map((childId) => createPageCopy(childId, new Set(visited))),
      translations: page.translationOf
        .filter((translationId) => publicPageInfoMap[translationId])
        .map((translationId) => createPageCopy(translationId, new Set(visited)))
    }
  }

  for (const pageId of Object.keys(publicPageInfoMap)) {
    const pageInfo = publicPageInfoMap[pageId]!
    const isRoot =
      !pageInfo.parentPageId || !publicPageInfoMap[pageInfo.parentPageId!]

    if (isRoot) {
      navigationTree.push(createPageCopy(pageId))
    }
  }

  return navigationTree
}

/**
 * Builds a map from canonical page URLs (slugs) to page IDs.
 * @param pageInfoMap A map of page IDs to their info.
 * @returns A map of slugs to page IDs.
 */
function buildCanonicalPageMap(
  pageInfoMap: Record<string, PageInfo>
): CanonicalPageMap {
  const canonicalPageMap: CanonicalPageMap = {}

  for (const pageId of Object.keys(pageInfoMap)) {
    const pageInfo = pageInfoMap[pageId]!
    if (pageInfo.public && pageInfo.slug) {
      if (canonicalPageMap[pageInfo.slug]) {
        // console.warn(
        //   `WARN: Duplicate slug "${pageInfo.slug}" found for pages "${pageId}" and "${canonicalPageMap[pageInfo.slug]}". This may cause unexpected behavior.`
        // )
      }
      canonicalPageMap[pageInfo.slug] = pageId
    }
  }

  return canonicalPageMap
}<|MERGE_RESOLUTION|>--- conflicted
+++ resolved
@@ -6,9 +6,6 @@
 import { mapImageUrl } from './map-image-url'
 import { notion } from './notion-api'
 
-<<<<<<< HEAD
-export async function getSiteMap(): Promise<SiteMap> {
-=======
 // Custom function to parse Notion relation properties
 function parseRelationProperty(
   propertyId: string,
@@ -51,7 +48,6 @@
  * It's memoized to avoid re-fetching data on every call during a single build.
  */
 export const getSiteMap = async (): Promise<SiteMap> => {
->>>>>>> bbb77f34
   const pageInfoMap = await getAllPagesFromDatabase(
     config.rootNotionDatabaseId
   )
@@ -66,12 +62,6 @@
     canonicalPageMap
   }
 }
-
-/**
- * The main function to fetch all data from Notion and build the site map.
- * It's memoized to avoid re-fetching data on every call during a single build.
- */
-export const getSiteMapMemoized = pMemoize(getSiteMap)
 
 /**
  * Fetches all pages from the root Notion database.
@@ -82,17 +72,32 @@
   databaseId?: string
 ): Promise<Record<string, PageInfo>> {
   if (!databaseId) {
+    console.warn(
+      'WARN: `rootNotionDatabaseId` is not defined in `site.config.ts`, so no pages will be rendered.'
+    )
     return {}
   }
 
+  console.log('DEBUG: Fetching database:', databaseId)
+  
   try {
     const recordMap = await notion.getPage(databaseId)
+    console.log('DEBUG: RecordMap keys:', Object.keys(recordMap))
+    console.log('DEBUG: Collection keys:', Object.keys(recordMap.collection || {}))
+    console.log('DEBUG: Collection view keys:', Object.keys(recordMap.collection_view || {}))
+    
     const collectionId = Object.keys(recordMap.collection)[0]
     const collectionViewId = Object.keys(recordMap.collection_view)[0]
-
+    
     if (!collectionId || !collectionViewId) {
+      console.error(`ERROR: No collection or collection view found in Notion page ${databaseId}`)
+      console.error('Available collections:', recordMap.collection)
+      console.error('Available collection views:', recordMap.collection_view)
       return {}
     }
+
+    console.log('DEBUG: Collection ID:', collectionId)
+    console.log('DEBUG: Collection View ID:', collectionViewId)
 
     const collectionData = await notion.getCollectionData(
       collectionId,
@@ -100,63 +105,57 @@
       { type: 'table' }
     )
 
+    console.log('DEBUG: Collection data structure:', {
+      hasResult: !!collectionData.result,
+      resultKeys: collectionData.result ? Object.keys(collectionData.result) : 'No result',
+      hasBlockIds: !!(collectionData.result && collectionData.result.blockIds),
+      blockIdsLength: collectionData.result && collectionData.result.blockIds ? collectionData.result.blockIds.length : 'No blockIds'
+    })
+
+    // Try to get blockIds from different possible locations in the response
     let blockIds: string[] = []
+    
     if (collectionData.result?.blockIds) {
+      // Direct blockIds (old format)
       blockIds = collectionData.result.blockIds
-    } else if (
-      collectionData.result?.reducerResults?.collection_group_results?.blockIds
-    ) {
-      blockIds =
-        collectionData.result.reducerResults.collection_group_results.blockIds
+    } else if (collectionData.result?.reducerResults?.collection_group_results?.blockIds) {
+      // New format with reducerResults
+      blockIds = collectionData.result.reducerResults.collection_group_results.blockIds
     }
 
     if (!blockIds || blockIds.length === 0) {
+      console.error('ERROR: Collection data is missing blockIds in any expected location')
+      console.error('Full collection data:', JSON.stringify(collectionData, null, 2))
       return {}
     }
 
+    // blockIds are already in correct UUID format, no need to convert
     const pageIds = blockIds
+    console.log('DEBUG: Found', pageIds.length, 'pages')
+    
     const pageInfoMap: Record<string, PageInfo> = {}
     const collectionRecordMap = collectionData.recordMap as ExtendedRecordMap
 
     for (const pageId of pageIds) {
       const block = collectionRecordMap.block[pageId]?.value
       if (!block) {
+        console.warn(`WARN: No block found for pageId: ${pageId}`)
         continue
       }
 
       const title = getPageProperty<string>('Title', block, collectionRecordMap)
-      const type =
+      const slug = getPageProperty<string>('Slug', block, collectionRecordMap)
+      const pageType: PageInfo['type'] =
         (getPageProperty<string>(
           'Type',
           block,
           collectionRecordMap
-        ) as PageInfo['type']) || 'Page'
-      const status = getPageProperty<string>('Status', block, collectionRecordMap) || 'Draft'
-      const isPublic = status.toLowerCase() === 'public'
-      const slug = getPageProperty<string>('Slug', block, collectionRecordMap)
-      const language = getPageProperty<string>(
-        'Language',
+        ) as PageInfo['type']) || 'Unknown'
+      const isPublic = getPageProperty<boolean>(
+        'Public',
         block,
         collectionRecordMap
       )
-      const parentPageId = getPageProperty<string>(
-        'Parent',
-        block,
-        collectionRecordMap
-      )
-      const translationOf = getPageProperty<string>(
-        'Translation',
-        block,
-        collectionRecordMap
-      )
-      const date = getPageProperty<number>('Date', block, collectionRecordMap)
-      const description = getPageProperty<string>(
-        'Description',
-        block,
-        collectionRecordMap
-      )
-<<<<<<< HEAD
-=======
       
       const parentPageId = parseRelationProperty(
         'Parent Page',
@@ -191,87 +190,44 @@
         translationOf,
         properties: Object.keys(block.properties || {})
       })
->>>>>>> bbb77f34
-
-      const childrenPageIds = parseRelationProperty(
-        'Children',
-        block as PageBlock,
-        collectionRecordMap
-      )
-
-      const cover = (block as PageBlock).format?.page_cover
-      const coverPosition = (block as PageBlock).format?.page_cover_position || 0.5
-      const processedCoverImage = cover ? mapImageUrl(cover, block) : null
+
+      if (!title || !slug || !pageType) {
+        console.warn(
+          `WARN: Page "${pageId}" (title: "${title}") is missing required properties. Title: ${!!title}, Slug: ${!!slug}, Type: ${!!pageType}. It will be skipped.`
+        )
+        continue
+      }
+
+      // Extract cover image from Notion page format
+      const coverImageUrl = (block as PageBlock).format?.page_cover
+      const processedCoverImage = coverImageUrl ? mapImageUrl(coverImageUrl, block) : null
 
       pageInfoMap[pageId] = {
+        title,
         pageId,
-        title,
         slug,
-        type,
-        status,
+        type: pageType,
         public: isPublic,
-<<<<<<< HEAD
-        language: language || null,
-        parentPageId: parentPageId || null,
-        translationOf: translationOf ? [translationOf] : [],
-        childrenPageIds,
-        date: date ? new Date(date).toISOString() : null,
-        description: description || null,
-=======
         language: getPageProperty<string>('Language', block, collectionRecordMap) || null,
         parentPageId,
         childrenPageIds,
         translationOf,
         description: getPageProperty<string>('Description', block, collectionRecordMap) || null,
         date: getPageProperty<number>('Published', block, collectionRecordMap) ? new Date(getPageProperty<number>('Published', block, collectionRecordMap)!).toISOString() : null,
->>>>>>> bbb77f34
         coverImage: processedCoverImage,
-        coverImageBlock: block as PageBlock,
+        coverImageBlock: block,
         children: [],
         translations: []
       }
     }
 
+    console.log('DEBUG: Processed', Object.keys(pageInfoMap).length, 'valid pages')
     return pageInfoMap
+    
   } catch (err) {
     console.error('ERROR: Failed to fetch from Notion database:', err)
     return {}
   }
-}
-
-function parseRelationProperty(
-  propertyId: string,
-  block: PageBlock,
-  recordMap: ExtendedRecordMap
-): string[] {
-  try {
-    const rawValue = getPageProperty<any[]>(propertyId, block, recordMap)
-    if (!rawValue || !Array.isArray(rawValue)) return []
-
-    if (Array.isArray(rawValue[0]) && rawValue[0][0] === '‣') {
-      const relatedPageIds = rawValue.map((relation) => {
-        if (
-          Array.isArray(relation) &&
-          relation.length > 1 &&
-          Array.isArray(relation[1]) &&
-          relation[1].length > 0
-        ) {
-          const relationDetails = relation[1][0]
-          if (Array.isArray(relationDetails) && relationDetails.length > 1) {
-            return relationDetails[1]
-          }
-        }
-        return null
-      })
-      return relatedPageIds.filter((id): id is string => !!id)
-    }
-  } catch (error) {
-    console.error(
-      `Error parsing relation property '${propertyId}' for page ${block.id}:`,
-      error
-    )
-  }
-  return []
 }
 
 /**
@@ -284,18 +240,38 @@
 ): PageInfo[] {
   const publicPageInfoMap: Record<string, PageInfo> = Object.fromEntries(
     Object.entries(pageInfoMap).filter(([, pageInfo]) => {
-      return pageInfo.status === 'Public'
+      // Treat `public: null` or `public: undefined` as public for backwards compatibility.
+      // Only `public: false` is considered private.
+      return pageInfo.public !== false
     })
   )
 
   const navigationTree: PageInfo[] = []
 
+  console.log('DEBUG: Building navigation tree...')
+  console.log('DEBUG: Available public pageIds:', Object.keys(publicPageInfoMap))
+
+  // Find all unique parent IDs that are referenced but don't exist in pageInfoMap
+  const allParentIds = new Set<string>()
+  for (const pageInfo of Object.values(publicPageInfoMap)) {
+    if (pageInfo.parentPageId) {
+      allParentIds.add(pageInfo.parentPageId)
+    }
+  }
+
+  const missingParents = Array.from(allParentIds).filter(
+    (parentId) => !publicPageInfoMap[parentId]
+  )
+  console.log('DEBUG: Missing parent pages:', missingParents)
+
+  // Create a deep copy of pages to avoid circular references
   const createPageCopy = (
     pageId: string,
     visited = new Set<string>()
   ): PageInfo => {
     if (visited.has(pageId)) {
-      const page = publicPageInfoMap[pageId]! as PageInfo
+      // Prevent infinite recursion by returning a minimal copy
+      const page = publicPageInfoMap[pageId]!
       return {
         ...page,
         children: [],
@@ -317,15 +293,29 @@
     }
   }
 
+  // Find root nodes and build the tree
   for (const pageId of Object.keys(publicPageInfoMap)) {
     const pageInfo = publicPageInfoMap[pageId]!
     const isRoot =
       !pageInfo.parentPageId || !publicPageInfoMap[pageInfo.parentPageId!]
 
+    console.log(
+      `DEBUG: Checking page ${pageId} (${
+        pageInfo.title
+      }): parentPageId=${
+        pageInfo.parentPageId
+      }, parentExists=${
+        pageInfo.parentPageId ? !!publicPageInfoMap[pageInfo.parentPageId] : false
+      }, isRoot=${isRoot}`
+    )
+
     if (isRoot) {
+      console.log(`DEBUG: Adding ${pageId} (${pageInfo.title}) as root page`)
       navigationTree.push(createPageCopy(pageId))
     }
   }
+
+  console.log('DEBUG: Final navigationTree length:', navigationTree.length)
 
   return navigationTree
 }
@@ -344,9 +334,9 @@
     const pageInfo = pageInfoMap[pageId]!
     if (pageInfo.public && pageInfo.slug) {
       if (canonicalPageMap[pageInfo.slug]) {
-        // console.warn(
-        //   `WARN: Duplicate slug "${pageInfo.slug}" found for pages "${pageId}" and "${canonicalPageMap[pageInfo.slug]}". This may cause unexpected behavior.`
-        // )
+        console.warn(
+          `WARN: Duplicate slug "${pageInfo.slug}" found for pages "${pageId}" and "${canonicalPageMap[pageInfo.slug]}". This may cause unexpected behavior.`
+        )
       }
       canonicalPageMap[pageInfo.slug] = pageId
     }
